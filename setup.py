--- conflicted
+++ resolved
@@ -11,13 +11,8 @@
     sys.stderr.write('Python 2.6 and older is not supported\n')
     sys.exit()
 
-<<<<<<< HEAD
 if sys.version_info[:2] == (2, 7):
     INSTALL_REQUIRES=['numpy>=1.10', 'biopython<=1.76', 'pyparsing', 'scipy', 'setuptools']
-=======
-if sys.version_info[:2] == (2, 7) or sys.version_info[:2] <= (3, 5):
-    INSTALL_REQUIRES=['numpy>=1.10,<1.24', 'biopython<=1.76', 'pyparsing', 'scipy']
->>>>>>> 441126d6
 else:
     INSTALL_REQUIRES=['numpy>=1.10,<1.24', 'biopython', 'pyparsing', 'scipy']
 
