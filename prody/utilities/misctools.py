"""This module defines miscellaneous utility functions."""
import re

from numpy import unique, linalg, diag, sqrt, dot, chararray, divide, zeros_like, zeros, allclose, ceil
from numpy import diff, where, insert, nan, isnan, loadtxt, array, round, average, min, max, delete, vstack
from numpy import sign, arange, asarray, ndarray, subtract, power, sum, isscalar, empty, triu, tril
from collections import Counter
import numbers

from prody import PY3K

from Bio.Data import IUPACData

from xml.etree.ElementTree import Element

DTYPE = array(['a']).dtype.char  # 'S' for PY2K and 'U' for PY3K

__all__ = ['Everything', 'Cursor', 'ImageCursor', 'rangeString', 'alnum', 'importLA', 'dictElement',
           'intorfloat', 'startswith', 'showFigure', 'countBytes', 'sqrtm',
           'saxsWater', 'count', 'addEnds', 'copy', 'dictElementLoop', 'index',
           'getDataPath', 'openData', 'chr2', 'toChararray', 'interpY', 'cmp', 'pystr',
           'getValue', 'indentElement', 'isPDB', 'isURL', 'isListLike', 'isSymmetric', 'makeSymmetric',
           'getDistance', 'fastin', 'createStringIO', 'div0', 'wmean', 'bin2dec', 'wrapModes', 
<<<<<<< HEAD
           'fixArraySize', 'decToHybrid36', 'hybrid36ToDec']
=======
           'fixArraySize', 'DTYPE']
>>>>>>> be493ff9

CURSORS = []

# Note that the chain id can be blank (space). Examples:
# 3TT1, 3tt1A, 3tt1:A, 3tt1_A, 3tt1-A, 3tt1 A
isPDB = re.compile('^[A-Za-z0-9]{4}[ -_:]{,1}[A-Za-z0-9 ]{,1}$').match

# django url validation regex
isURL = re.compile(
        r'^(?:http|ftp)s?://' # http:// or https://
        r'(?:(?:[A-Z0-9](?:[A-Z0-9-]{0,61}[A-Z0-9])?\.)+(?:[A-Z]{2,6}\.?|[A-Z0-9-]{2,}\.?)|' #domain...
        r'localhost|' #localhost...
        r'\d{1,3}\.\d{1,3}\.\d{1,3}\.\d{1,3})' # ...or ip
        r'(?::\d+)?' # optional port
        r'(?:/?|[/?]\S+)$', re.IGNORECASE).match

class Everything(object):
    """A place for everything."""

    def __contains__(self, what):

        return True

class Cursor(object):
    def __init__(self, ax):
        import matplotlib.patheffects as PathEffects

        self.ax = ax
        self.lx = ax.axhline(color='k', linestyle='--', linewidth=0.)  # the horiz line
        self.ly = ax.axvline(color='k', linestyle='--', linewidth=0.)  # the vert line

        # text location in axes coords
        self.txt = ax.text(0., 1., '', color='k', verticalalignment='bottom')
        self.txt.set_path_effects([PathEffects.withStroke(linewidth=3, foreground='w')])
        
        # preserve the cursor reference
        global CURSORS
        CURSORS.append(self)

    def onClick(self, event):
        from matplotlib.pyplot import draw

        if event.inaxes != self.ax:
            return

        if event.button == 1:
            self.show(event)
        elif event.button == 3:
            self.clear(event)

        draw()

    def show(self, event):
        x, y = event.xdata, event.ydata
        # update the line positions
        self.lx.set_ydata(y)
        self.ly.set_xdata(x)

        self.lx.set_linewidth(.75)
        self.ly.set_linewidth(.75)

        self.txt.set_text(' x=%1.2f, y=%1.2f' % (x, y))
        self.txt.set_position((x, y))

    def clear(self, event):
        self.lx.set_linewidth(0.)
        self.ly.set_linewidth(0.)

        self.txt.set_text('')

class ImageCursor(Cursor):
    def __init__(self, ax, image, atoms=None):
        super(ImageCursor, self).__init__(ax)
        self.image = image
        self.atoms = atoms
    
    def show(self, event):
        x, y = event.xdata, event.ydata
        # update the line positions
        self.lx.set_ydata(y)
        self.ly.set_xdata(x)

        self.lx.set_linewidth(1.)
        self.ly.set_linewidth(1.)

        data = self.get_cursor_data(event)
        if data is None:
            return
            
        i, j, v = data

        if v > 1e-4 and v < 1e4:
            template = ' x=%s, y=%s [%s]'
        else:
            template = ' x=%s, y=%s [%s]'
        if self.atoms is None:
            self.txt.set_text(template % (j, i, v)) 
        else:
            seq = self.atoms.getSequence()
            resnums = self.atoms.getResnums()

            a = seq[j] + str(resnums[j])
            b = seq[i] + str(resnums[i])
            self.txt.set_text(template % (a, b, str(v)))
        self.txt.set_position((x, y))

    def get_cursor_data(self, event):
        """Get the cursor data for a given event"""
        from matplotlib.transforms import Bbox, BboxTransform

        aximg = self.image
        xmin, xmax, ymin, ymax = aximg.get_extent()
        if aximg.origin == 'upper':
            ymin, ymax = ymax, ymin

        arr = aximg.get_array()
        data_extent = Bbox([[ymin, xmin], [ymax, xmax]])
        array_extent = Bbox([[0, 0], arr.shape[:2]])
        trans = BboxTransform(boxin=data_extent, boxout=array_extent)
        y, x = event.ydata, event.xdata
        point = trans.transform_point([y, x])
        if any(isnan(point)):
            return None
        i, j = point.astype(int)
        # Clip the coordinates at array bounds
        if not (0 <= i < arr.shape[0]) or not (0 <= j < arr.shape[1]):
            return None
        else:
            return i, j, arr[i, j]

def rangeString(lint, sep=' ', rng=' to ', exc=False, pos=True):
    """Returns a structured string for a given list of integers.

    :arg lint: integer list or array
    :arg sep: range or number separator
    :arg rng: range symbol
    :arg exc: set **True** if range symbol is exclusive
    :arg pos: only consider zero and positive integers

    .. ipython:: python

       from prody.utilities import rangeString
       lint = [1, 2, 3, 4, 10, 15, 16, 17]
       rangeString(lint)
       rangeString(lint, sep=',', rng='-')
       rangeString(lint, ',', ':', exc=True)"""

    ints = unique(lint)
    if len(ints) == 0:
        return ''
    if pos and ints[0] < 0:
        ints = ints[ints > -1]

    prev = ints[0]
    lint = [[prev]]
    for i in ints[1:]:
        if i - prev > 1:
            lint.append([i])
        else:
            lint[-1].append(i)
        prev = i
    exc = int(exc)
    return sep.join([str(l[0]) if len(l) == 1 else
                     str(l[0]) + rng + str(l[-1] + exc) for l in lint])


def alnum(string, alt='_', trim=False, single=False):
    """Replace non alpha numeric characters with *alt*.  If *trim* is **True**
    remove preceding and trailing *arg* characters.  If *single* is **True**,
    contain only a single joining *alt* character. """

    result = ''
    multi = not bool(single)
    prev = None
    for char in string:
        if char.isalnum():
            result += char
            prev = char
        else:
            if multi or prev != alt:
                result += alt
            prev = alt
    trim = int(bool(trim))
    result = result[trim * (result[0] == alt):
                    len(result) - trim * (result[-1] == alt)]
    return result


def importLA():
    """Returns one of :mod:`scipy.linalg` or :mod:`numpy.linalg`."""

    try:
        import scipy.linalg as linalg
    except ImportError:
        try:
            import numpy.linalg as linalg
        except:
            raise ImportError('scipy.linalg or numpy.linalg is required for '
                              'NMA and structure alignment calculations')
    return linalg

def createStringIO():
    if PY3K:
        from io import StringIO
    else:
        from StringIO import StringIO
    return StringIO()

def dictElement(element, prefix=None, number_multiples=False):
    """Returns a dictionary built from the children of *element*, which must be
    a :class:`xml.etree.ElementTree.Element` instance. Keys of the dictionary
    are *tag* of children without the *prefix*, or namespace. Values depend on
    the content of the child. If a child does not have any children, its text
    attribute is the value. If a child has children, then the child is the
    value.
    """
    
    dict_ = {}
    length = False
    if isinstance(prefix, str):
        length = len(prefix)

    prev_tag = ''
    for child in element:
        tag = child.tag

        if length and tag.startswith(prefix):
            tag = tag[length:]

        if tag != prev_tag:
            prev_tag = tag
            i = 0
        else:
            i += 1

        if number_multiples:
            tag = tag + '{:>4}'.format(str(i))
            
        if len(child) == 0:
            if child.text is None:
                dict_[tag] = child.items()
            else:
                dict_[tag] = child.text
        else:
            dict_[tag] = child

    return dict_

def dictElementLoop(dict_, keys=None, prefix=None, number_multiples=False):

    if isinstance(keys, str):
        keys = [keys]

    if not keys:
        keys = dict_.keys()

    for orig_key in keys:
        item = dict_[orig_key]
        if isinstance(item, Element):
            dict2 = dictElement(dict_[orig_key], prefix, number_multiples)
            finished = False
            while not finished:
                dict3 = dict2.copy()
                try:
                    key = dict2.keys()[0]
                    dict2[key] = dictElement(dict2[key], prefix, number_multiples)
                except:
                    finished = True
                else:
                    dict2 = dict3
                    for key in dict2.keys():
                        dict2[key] = dictElement(dict2[key], prefix, number_multiples)

            dict_[orig_key] = dict2

    return dict_

def intorfloat(x):
    """Returns ``int(x)``, or ``float(x)`` upon :exc:`ValueError`."""

    try:
        return int(x)
    except ValueError:
        return float(x)


def startswith(this, that):
    """Returns **True** if *this* or *that* starts with the other."""

    if len(this) < len(that):
        return that.startswith(this)
    else:
        return this.startswith(that)


def showFigure():
    """Call :func:`~matplotlib.pyplot.show` function with ``block=False``
    argument to avoid blocking behavior in non-interactive sessions.  If
    *block* keyword argument is not recognized, try again without it."""

    from matplotlib.pyplot import show
    try:
        show(block=False)
    except TypeError:
        show()


def countBytes(arrays, base=False):
    """Returns total number of bytes consumed by elements of arrays.  If
    *base* is **True**, use number of bytes from the base array."""

    if base:
        getbase = lambda arr: arr if arr.base is None else getbase(arr.base)
        nbytes = lambda arr: getbase(arr).nbytes
    else:
        nbytes = lambda arr: arr.nbytes

    return sum(nbytes(arr) for arr in arrays)

def sqrtm(matrix):
    """Returns the square root of a matrix."""
    (U,S,VT)=linalg.svd(matrix)
    D = diag(sqrt(S))
    return dot(dot(U,D),VT)

def getMasses(elements):
    """Gets the mass atom. """
    
    import numpy as np
    # mass_dict = {'C':12,'N':14,'S':32,'O':16,'H':1}
    mass_dict = IUPACData.atom_weights

    if isinstance(elements, str):
        return mass_dict[elements.capitalize()]
    else:
        masses = np.zeros(len(elements))
        for i,element in enumerate(elements):
            if element.capitalize() in mass_dict:
                masses[i] = mass_dict[element.capitalize()]
            else:
                masses[i] = 0.
        return masses

def count(L, a=None):
    return len([b for b in L if b is a])

def addEnds(x, y, axis=0):
    """Finds breaks in *x*, extends them by one position and adds **nan** at the 
    corresponding position in *y*. *x* needs to be an 1-D array, *y* can be a 
    matrix of column (or row) vectors"""

    d = diff(x)
    counter = Counter(d)
    step = counter.most_common(1)[0][0]

    breaks = where(d != step)[0]
    for b in reversed(breaks):
        x = insert(x, b+1, x[b]+step)
        y = insert(y, b+1, nan, axis=axis)

    return x, y

def copy(x):
    if x is None:
        return None
    elif isinstance(x, list):
        x = list(x)
    else:
        try:
            x = x.copy()
        except AttributeError:
            from copy import copy as shallow_copy
            
            x = shallow_copy(x)
    return x

def pystr(a):
    b = a
    if PY3K:
        if hasattr(a, 'decode'):
            b = a.decode() 
    else:
        if hasattr(a, 'encode'):
            b = a.encode() 
    return b

def getDataPath(filename):
    import pkg_resources
    return pkg_resources.resource_filename('prody.utilities', 'datafiles/%s'%filename)

def openData(filename, mode='r'):
    return open(getDataPath(filename), mode)

def saxsWater():
    filename = getDataPath('saxs_water.dat')
    return loadtxt(filename, delimiter=',')

def chr2(a):
    try:
        c = chr(a)
    except TypeError:
        c = str(a)
    return c

def toChararray(arr, aligned=False):
    arr = array(arr, dtype='|S')
    try:
        ndim, dtype_, shape = arr.ndim, arr.dtype, arr.shape
    except AttributeError:
        raise TypeError('arr is not a Numpy array')

    if ndim < 1:
        raise ValueError('arr.ndim should be at least 1')
    if dtype_.char != 'S':
        raise ValueError('arr must be a character array')

    if ndim != 2:
        n_seq = shape[0]
        l_seq = dtype_.itemsize
        new_arr = chararray((n_seq, l_seq))
        for i, s in enumerate(arr):
            for j in range(l_seq):
                if j < len(s):
                    new_arr[i, j] = chr2(s[j])
                else:
                    if aligned:
                        raise ValueError('arr does not the same lengths')
                    new_arr[i, j] = '.'
    else:
        new_arr = array(arr, dtype='|S1')
    return new_arr

def interpY(Y):
    Y = asarray(Y, dtype=float)
    n = len(Y)
    X = arange(n)

    dy = (Y.max() - Y.min()) / n

    Xp = [X[0]]; Yp = [Y[0]]
    for i in range(n-1):
        y1, y2 = Y[i], Y[i+1]
        x1, x2 = X[i], X[i+1]
        if abs(y2 - y1) > dy:
            sdy = sign(y2 - y1)*dy
            yp = arange(Y[i]+sdy, Y[i+1], sdy)
            xp = (yp - y1)/(y2 - y1)*(x2 - x1) + x1
            Xp.extend(xp)
            Yp.extend(yp)

        Xp.append(x2)
        Yp.append(y2)
    return array(Xp), array(Yp)

def cmp(a, b):
    return (a > b) - (a < b)

def getValue(dict_, attr, default=None):
    value = default
    if attr in dict_:
        value = dict_[attr]
        if default is not None:
            try:
                if value.ndim == 0:
                    value = type(default)(value)
            except:
                pass
    return value

def indentElement(elem, level=0):
    i = "\n" + level*"  "
    j = "\n" + (level-1)*"  "
    if len(elem):
        if not elem.text or not elem.text.strip():
            elem.text = i + "  "
        if not elem.tail or not elem.tail.strip():
            elem.tail = i
        for subelem in elem:
            indentElement(subelem, level+1)
        if not elem.tail or not elem.tail.strip():
            elem.tail = j
    else:
        if level and (not elem.tail or not elem.tail.strip()):
            elem.tail = j
    return elem 

def isListLike(a):
    return isinstance(a, (list, tuple, ndarray))

def getDistance(coords1, coords2, unitcell=None):

    diff = coords1 - coords2
    if unitcell is not None:
        diff = subtract(diff, round(diff/unitcell)*unitcell, diff)
    return sqrt(power(diff, 2, diff).sum(axis=-1))

def fastin(a, B):
    for b in reversed(B):
        if a is b:
            return True
    return False

def div0(a, b, defval=0.):
    """ Performs ``true_divide`` but ignores the error when division by zero 
    (result is set to zero instead). """

    from numpy import errstate, true_divide, isfinite, isscalar
    
    with errstate(divide='ignore', invalid='ignore'):
        c = true_divide(a, b)
        if isscalar(c):
            if not isfinite(c):
                c = defval
        else:
            c[~isfinite(c)] = defval  # -inf inf NaN
    return c

def wmean(array, weights, axis=None):
    """Calculates the weighted average of *array* given *axis*."""

    try:
        avg = average(array, axis=axis, weights=weights)
    except ZeroDivisionError:
        numer = sum(array*weights, axis=axis)
        denom = sum(weights, axis=axis)
        avg = div0(numer, denom, nan)
    return avg

def bin2dec(x):
    """Converts the binary array to decimal."""

    y = 0
    for i,j in enumerate(x):
        if j: y += 1<<i
    return y


def wrapModes(modes):
    if hasattr(modes, 'getArray'):
        try:
            modes = [mode for mode in modes]
        except TypeError:
            modes = [modes]
    else:
        if isscalar(modes[0]):
            modes = [modes]
    return modes

def fixArraySize(arr, sizes, value=0):
    """Makes sure that **arr** is of **sizes**. If not, pad with **value**."""

    if not isinstance(arr, ndarray):
        raise TypeError('arr has to be a numpy ndarray')

    if not isinstance(sizes, tuple):
        raise TypeError('sizes has to be a tuple')

    shapes = arr.shape
    if shapes == sizes:
        return arr

    arr2 = empty(sizes, dtype=arr.dtype)
    arr2.fill(value)

    common_sizes = [min((a, b)) for a, b in zip(sizes, shapes)]
    slices = tuple(slice(s) for s in common_sizes)
    arr2[slices] = arr[slices]

    return arr2

def isSymmetric(M, rtol=1e-05, atol=1e-08):
    """Checks if the matrix is symmetric."""
    if M.shape != M.T.shape:
        return False
    return allclose(M, M.T, rtol=rtol, atol=atol)

def makeSymmetric(M):
    """Makes sure the matrix is symmetric."""
    
    if isSymmetric(M):
        return M

    # make square 
    n, m = M.shape
    l = max((n, m))
    M = fixArraySize(M, (l, l))

    # determine which part of the matrix has values
    U = triu(M, k=1)
    L = tril(M, k=-1)

    if U.sum() == 0:
        M += L.T
    elif L.sum() == 0:
        M += U.T
    else:
        M = (M + M.T) / 2.
    return M

def index(A, a):
    if isinstance(A, list):
        return A.index(a)
    else:
        A = asarray(A)
        return where(A==a)[0][0]


def decToBase36(integer):
    """Converts a decimal number to base 36.
    Based on https://wikivisually.com/wiki/Base36
    """

    chars = '0123456789ABCDEFGHIJKLMNOPQRSTUVWXYZ'
    
    sign = '-' if integer < 0 else ''
    integer = abs(integer)
    result = ''
    
    while integer > 0:
        integer, remainder = divmod(integer, 36)
        result = chars[remainder]+result

    if result == '':
        result = '0'

    return sign+result


def decToHybrid36(x):
    """Convert a regular decimal number to a string in hybrid36 format"""
    if not isinstance(x, numbers.Integral):
        raise TypeError('x should be an integer')

    if x < 100000:
        return str(x)

    start = 10*36**4 # decToBase36(start) = A0000
    return decToBase36(int(x) + (start - 100000))


def base36ToDec(x):
    chars = '0123456789ABCDEFGHIJKLMNOPQRSTUVWXYZ'
    if x[0] == '-':
        sign = '-'
        x = x[1:]
    else:
        sign = ''

    result = 0
    for i, entry in enumerate(reversed(x)):
        result += (chars.find(entry)*36**(i))

    return int(sign + str(result))


def hybrid36ToDec(x):
    """Convert string in hybrid36 format to a regular decimal number"""
    if not isinstance(x, str):
        raise TypeError('x should be a string')
    
    if x.isnumeric():
        return int(x)

    start = 10*36**4 # decToBase36(start) = A0000
    return base36ToDec(x) - start + 100000<|MERGE_RESOLUTION|>--- conflicted
+++ resolved
@@ -21,11 +21,7 @@
            'getDataPath', 'openData', 'chr2', 'toChararray', 'interpY', 'cmp', 'pystr',
            'getValue', 'indentElement', 'isPDB', 'isURL', 'isListLike', 'isSymmetric', 'makeSymmetric',
            'getDistance', 'fastin', 'createStringIO', 'div0', 'wmean', 'bin2dec', 'wrapModes', 
-<<<<<<< HEAD
-           'fixArraySize', 'decToHybrid36', 'hybrid36ToDec']
-=======
-           'fixArraySize', 'DTYPE']
->>>>>>> be493ff9
+           'fixArraySize', 'decToHybrid36', 'hybrid36ToDec', 'DTYPE']
 
 CURSORS = []
 
