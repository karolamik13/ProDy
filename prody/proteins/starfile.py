# -*- coding: utf-8 -*-
"""
This module defines functions for parsing `STAR files`_.

.. _STAR files: https://www2.mrc-lmb.cam.ac.uk/relion/index.php/Conventions_%26_File_formats#The_STAR_format
"""


from collections import defaultdict
import os.path

import numpy as np

from prody.utilities import openFile
from prody import LOGGER, SETTINGS

from .emdfile import parseEMD

<<<<<<< HEAD
__all__ = ['parseSTAR', 'writeSTAR', 'parseImagesFromSTAR']
=======
__all__ = ['parseSTAR', 'writeSTAR', 'parseImagesFromSTAR', 
           'StarDict', 'StarDataBlock', 'StarLoop',]
>>>>>>> f054cdb6


class StarDict:
    def __init__(self, parsingDict, title='unnamed'):
        self._title = title
        self._dict = parsingDict
        self.dataBlocks = [StarDataBlock(self, key)
                           for key in list(self._dict.keys())]
        self.numDataBlocks = len(self.dataBlocks)

    def __getitem__(self, key):
        try:
            return np.array(self.dataBlocks)[key]
        except:
            try:
                key = np.where(np.array(list(self._dict.keys())) == key)[0][0]
                return self.dataBlocks[key]
            except:
                raise ValueError('The key for getting items should '
                                 'be the name or number of a data block')

    def getTitle(self):
        return self._title

    def setTitle(self, value):
        self._title = value

    def getDict(self):
        return self._dict

    def __repr__(self):
        if self.numDataBlocks == 1:
            return '<StarDict: {0} (1 data block)>'.format(self._title)
        return '<StarDict: {0} ({1} data blocks)>'.format(self._title, self.numDataBlocks)

    def __iter__(self):
        """Yield StarDataBlock instances."""
        for key in list(self._dict.keys()):
            yield StarDataBlock(self, key)

    def pop(self, index):
        self.dataBlocks.pop(index)

class StarDataBlock:
    def __init__(self, starDict, key):
        self._title = key
        self._dict = starDict._dict[key]
<<<<<<< HEAD
        self.loops = [StarLoop(self, index)
                      for index in list(self._dict.keys())]
        self.numLoops = len(self.loops)
=======

        if list(self._dict.keys()) == ['fields','data']:
            self.loops = []
            self.numLoops = 0
            self.data = list(self._dict['data'].values())
            self.fields = list(self._dict['fields'].values())
        else:
            self.loops = [StarLoop(self, index)
                        for index in list(self._dict.keys())]
            self.numLoops = len(self.loops)
>>>>>>> f054cdb6

    def getLoop(self, index):
        try:
            return self.loops[index]
        except:
            raise ValueError('There is no loop with that index')

    def getTitle(self):
        return self._title

    def setTitle(self, title):
        self._title = title

    def __getitem__(self, key):
        try:
            return np.array(self.loops)[key]
        except:
            try:
                key = np.where(np.array(list(self._dict.keys())) == key)[0][0]
                return self.loops[key]
            except:
                raise ValueError(
                    'The key for getting items should be the name or number of a loop')

    def __repr__(self):
        if self.numLoops == 1:
            return '<StarDataBlock: {0} ({1} loop)>'.format(self._title, self.numLoops)
        return '<StarDataBlock: {0} ({1} loops)>'.format(self._title, self.numLoops)

    def __iter__(self):
        """Yield StarLoop instances."""
        for key in list(self._dict.keys()):
            yield StarLoop(self, key)

    def pop(self, index):
        self.loops.pop(index)


class StarLoop:
    def __init__(self, dataBlock, key):
        self._dict = dataBlock._dict[key]
        self.fields = list(self._dict['fields'].values())
        self.data = list(self._dict['data'].values())
        self.numFields = len(self.fields)
        self.numRows = len(self.data)
        self._title = dataBlock._title + ' loop ' + str(key)

    def getData(self, key):
        if key in self.fields:
            return [row[key] for row in self.data]
        else:
            raise ValueError('That field is not present in this loop')

    def getTitle(self):
        return self._title

    def setTitle(self, title):
        self._title = title

    def getDict(self):
        return self._dict

    def __getitem__(self, key):
        try:
            return np.array(self.data)[key]
        except:
            try:
                key = np.where(np.array(list(self._dict.keys())) == key)[0][0]
                return self.data[key]
            except:
                try:
                    return self.getData(key)
                except:
                    raise ValueError('The key for getting items should be fields, data, '
                                     'or a field name or number corresponding to a '
                                     'row or column of data')

    def __repr__(self):
        if self.numFields == 1 and self.numRows != 1:
            return '<StarLoop: {0} (1 column and {2} rows)>'.format(self._title, self.numRows)
        elif self.numFields != 1 and self.numRows == 1:
            return '<StarLoop: {0} ({1} columns and 1 row)>'.format(self._title, self.numFields)
        elif self.numFields == 1 and self.numRows == 1:
            return '<StarLoop: {0} (1 column and 1 row)>'.format(self._title)
        else:
            return '<StarLoop: {0} ({1} columns and {2} rows)>'.format(self._title, self.numFields, self.numRows)


def parseSTAR(filename):
    """Returns a dictionary containing data
    parsed from a Relion STAR file.

    :arg filename: a filename
        The .star extension can be omitted.
    """

    if not os.path.isfile(filename) and not os.path.isfile(filename + '.star'):
        raise IOError('There is no file with that name.')

    starfile = open(filename, 'r')
    lines = starfile.readlines()
    starfile.close()

    parsingDict = parseSTARStream(lines)

    return StarDict(parsingDict, filename)


def parseSTARStream(stream):
    finalDictionary = {}
    currentLoop = -1
    fieldCounter = 0
    dataItemsCounter = 0
    lineNumber = 0
    for line in stream:
        if line.startswith('data_'):
            currentDataBlock = line[5:].strip()
            finalDictionary[currentDataBlock] = {}
            currentLoop = -1
            inLoop = False
            startingBlock = True
            fieldCounter = 0

        elif line.startswith('loop_'):
            currentLoop += 1
            inLoop = True
            finalDictionary[currentDataBlock][currentLoop] = {}
            finalDictionary[currentDataBlock][currentLoop]['fields'] = {}
            finalDictionary[currentDataBlock][currentLoop]['data'] = {}
            fieldCounter = 0

        elif line.startswith('_') or line.startswith(' _'):
            currentField = line.strip().split()[0]

            if inLoop:
                finalDictionary[currentDataBlock][currentLoop]['fields'][fieldCounter + 1] = currentField
                dataItemsCounter = 0
            else:
                if startingBlock:
                    finalDictionary[currentDataBlock]['fields'] = {}
                    finalDictionary[currentDataBlock]['data'] = {}
                    startingBlock = False
                    dataItemsCounter = 0
                finalDictionary[currentDataBlock]['fields'][fieldCounter +
                                                            1] = currentField
                finalDictionary[currentDataBlock]['data'][dataItemsCounter] = {}
                finalDictionary[currentDataBlock]['data'][dataItemsCounter][currentField] = line.strip().split()[
                    1]
                dataItemsCounter += 1

            fieldCounter += 1

        elif line.strip() == '':
            inLoop = False

        elif len(line.split()) == fieldCounter:
            finalDictionary[currentDataBlock][currentLoop]['data'][dataItemsCounter] = {
            }
            fieldCounter = 0
            for fieldEntry in line.strip().split():
                currentField = finalDictionary[currentDataBlock][currentLoop]['fields'][fieldCounter + 1]
                finalDictionary[currentDataBlock][currentLoop]['data'][dataItemsCounter][currentField] = fieldEntry
                fieldCounter += 1
            dataItemsCounter += 1

        elif line.startswith('#'):
            pass

        else:
            raise TypeError('This file does not conform to the STAR file format.'
                            'There is a problem with line {0}:\n {1}'.format(lineNumber, line))

        lineNumber += 1

    return finalDictionary


def writeSTAR(filename, starDict):
    """Writes a STAR file from a dictionary containing data
    such as that parsed from a Relion STAR file.

    :arg filename: a filename
        The .star extension can be omitted.

    :arg dictionary: a dictionary in STAR format
        This should have nested entries starting with data blocks then loops/tables then
        field names and finally data.
    """

    star = open(filename, 'w')

    for dataBlockKey in starDict:
        star.write('\ndata_' + dataBlockKey + '\n')
        for loopNumber in starDict[dataBlockKey]:
            star.write('\nloop_\n')
            for fieldNumber in starDict[dataBlockKey][loopNumber]['fields']:
                star.write('_' + starDict[dataBlockKey]
                           [loopNumber]['fields'][fieldNumber] + '\n')
            for dataItemNumber in starDict[dataBlockKey][loopNumber]['data']:
                for fieldNumber in starDict[dataBlockKey][loopNumber]['fields']:
                    currentField = starDict[dataBlockKey][loopNumber]['fields'][fieldNumber]
                    star.write(starDict[dataBlockKey][loopNumber]
                               ['data'][dataItemNumber][currentField] + ' ')
                star.write('\n')

    star.close()
    return


def parseImagesFromSTAR(particlesSTAR, **kwargs):
    '''
    Parses particle images using data from a STAR file containing information about them.


    arg particlesSTAR: a dictionary containing STAR file data about particles or
        a filename for a STAR file from which such data can be parsed.
<<<<<<< HEAD
    type particlesSTAR: str, StarDict, StarDataBlock, StarLoop

    arg indices: row indices of images to be parsed from data loop tables
        These can be integers or list-like entries with top level keys as well as the integers.
    type indices: list
=======
        A dictionary or list-like object containing row dictionaries can also be used.
    type particlesSTAR: str, StarDict, StarDataBlock, StarLoop, dict, list, tuple, :class:`~numpy.ndarray`

    arg indices: multi-dimensional indices for rows corresponding to images
        array-like objects with too few indices can be used and then the same indices
        will be considered across data blocks and loop tables 
    type indices: list, tuple, :class:`~numpy.ndarray`
>>>>>>> f054cdb6

    arg saveImageArrays: whether to save the numpy array for each image to file
        default is False
    type saveImageArrays: bool

    arg saveDirectory: directory where numpy image arrays are saved
        default is None, which means save to the current working directory
    type saveDirectory: str, None

    arg rotateImages: whether to apply in plane translations and rotations using 
        provided psi and origin data, default is True
    type rotateImages: bool 
    '''
    from skimage.transform import rotate

<<<<<<< HEAD
    indices = kwargs.get('indices', None)
=======
    kw_indices = kwargs.get('indices', None)
>>>>>>> f054cdb6
    saveImageArrays = kwargs.get('saveImageArrays', False)
    saveDirectory = kwargs.get('saveDirectory', None)
    rotateImages = kwargs.get('rotateImages', True)

<<<<<<< HEAD
    if not isinstance(particlesSTAR, (StarDict, StarDataBlock, StarLoop)):
        try:
            particlesSTAR = parseSTAR(particlesSTAR)
        except:
            raise ValueError('particlesSTAR should be a dictionary parsed from a STAR file '
                             'or a filename corresponding to one')

    
    if indices is None:
        if isinstance(particlesSTAR, StarDict):
            dataBlocks = []
            maxLoops = 0
            maxRows = 0
            for dataBlock in particlesSTAR:
                if dataBlock.numLoops > maxLoops:
                    maxLoops = dataBlock.numLoops

                foundImageField = False
                for loop in dataBlock:
                    if ('_image' in loop.fields) or ('_rlnImageName' in loop.fields):
                        foundImageField = True
                        if loop.numRows > maxRows:
                            maxRows = loop.numRows
                    else:
                        dataBlock.pop(int(loop.getTitle().split(' ')[-1]))

                if foundImageField:
                    dataBlocks.append(dataBlock)

            indices = np.fromiter([i for i in range(len(dataBlocks)),
                                   j for j in range(maxLoops),
                                   k for k in range(maxRows)])

        elif isinstance(particlesSTAR, StarDataBlock):
            loops = []
            maxRows = 0
            for loop in particlesSTAR:
                if ('_image' in loop.fields) or ('_rlnImageName' in loop.fields):
                    loops.append(loop)
                    if loop.numRows > maxRows:
                        maxRows = loop.numRows

            indices = np.array()
            for i, entry in enumerate(reversed(indices)):
                loop = particlesSTAR[entry[0]]
                foundImageField = False
                if ('_image' in loop.fields) or ('_rlnImageName' in loop.fields):
                    indices[particlesSTAR.numLoops-1 -
                            i].extend([list(loop.getDict()['data'].keys())])
                    foundImageField = True
                    loops.append(loop)
            if not foundImageField:
                indices.pop(particlesSTAR.numLoops-1-i)

        elif isinstance(particlesSTAR, StarLoop):
            indices = list(loop.getDict()['data'].keys())
            loops.append(particlesSTAR)

    elif len(indices[0]) > 1:
        if isinstance(particlesSTAR, StarDict):
            kw_indices = indices
            indices = [[dataBlock.getTitle()]
                       for dataBlock in particlesSTAR.dataBlocks]
            for i, entry in enumerate(reversed(indices)):
                for j, loop in enumerate(particlesSTAR[entry[0]][:]):
                    foundImageField = False
                    if ('_image' in loop.fields) or ('_rlnImageName' in loop.fields):
                        indices[particlesSTAR.numDataBlocks -
                                1-i].extend([j, kw_indices])
                        foundImageField = True
                        loops.append(loop)
                if not foundImageField:
                    indices.pop(particlesSTAR.numDataBlocks-1-i)

    if indices == []:
        raise ValueError(
            'particlesSTAR does not contain any data loop tables with image fields')
=======
    if not isinstance(particlesSTAR, (StarDict, StarDataBlock, StarLoop, 
                                      dict, list, tuple, np.ndarray)):
        try:
            particlesSTAR = parseSTAR(particlesSTAR)
        except:
            raise ValueError('particlesSTAR should be a dictionary parsed from a STAR file, '
                             'a filename corresponding to one, or equivalent data dictionaries in '
                             'a list-like object or a dictionary that can be index numerically')

    if isinstance(particlesSTAR, (dict, list, tuple, np.ndarray)):
        try:
            particle = particlesSTAR[0]
            particleData0 = particle[list(particle.keys())[0]]
        except:
            raise TypeError('particlesSTAR should be a dictionary parsed from a STAR file, '
                            'a filename corresponding to one, or equivalent data dictionaries in '
                            'a list-like object or a dictionary that can be index numerically')

    # Check dimensions and generate full indices
    if isinstance(particlesSTAR, StarDict):
        dataBlocks = []
        maxLoops = 0
        maxRows = 0
        for dataBlock in particlesSTAR:

            foundImageField = False
            for loop in dataBlock:
                if ('_image' in loop.fields) or ('_rlnImageName' in loop.fields):
                    foundImageField = True
                    if loop.numRows > maxRows:
                        maxRows = loop.numRows
                else:
                    dataBlock.pop(int(loop.getTitle().split(' ')[-1]))

            if dataBlock.numLoops > maxLoops:
                maxLoops = dataBlock.numLoops

            if foundImageField:
                dataBlocks.append(dataBlock)

        indices = np.random.rand(len(dataBlocks),maxLoops,maxRows,3)
        for i, dataBlock in enumerate(dataBlocks):
            for j, loop in enumerate(dataBlock):
                for k in range(loop.numRows):
                    indices[i,j,k] = np.array([i,j,k])

    elif isinstance(particlesSTAR, StarDataBlock):
        loops = []
        maxRows = 0

        for loop in dataBlock:
            if ('_image' in loop.fields) or ('_rlnImageName' in loop.fields):
                loops.append(loop)
                if loop.numRows > maxRows:
                    maxRows = loop.numRows

        indices = np.rand(len(loops),maxRows,2)
        for j, loop in enumerate(dataBlock):
            for k in range(loop.numRows):
                indices[j,k] = np.array([j,k])

    elif isinstance(particlesSTAR, StarLoop):
        indices = np.array(particlesSTAR.getDict()['data'].keys())

    # Convert keyword indices to valid indices if possible
    if kw_indices is not None:
        if isinstance(kw_indices, np.ndarray):
            ndim = kw_indices.ndim
            shape = kw_indices.shape
        else:
            ndim = 0
            shape = []
            portion1 = kw_indices
            while len(portion1 > 1):
                maxLen = 0
                for portion2 in portion1:
                    if len(portion2) > maxLen:
                        portion = portion2
                        maxLen = len(portion)
                portion1 = portion
                shape.append(maxLen)

        if ndim == indices.ndim:
                indices = kw_indices

        elif isinstance(particlesSTAR, StarDict):
            if ndim == 1:
                if particlesSTAR.numDataBlocks == 1:
                    if particlesSTAR[0].numLoops == 0:
                        indices = kw_indices
                    else:
                        indices = np.fromiter(((0, j, index) for index in kw_indices 
                                               for j, loop in enumerate(particlesSTAR)), 
                                              dtype=[('dataBlockNumber', int), 
                                                     ('loopNumber', int), 
                                                     ('rowNumber', int)])
                        if particlesSTAR[0].numLoops != 1:
                            # This will almost never happen but we should warn about it anyway
                            LOGGER.warn('particlesSTAR has multiple loop tables but '
                                        'a 1D array-like object was provided as indices. '
                                        'The same indices will therefore be used to parse '
                                        'images from each loop.')

                else:
                    if particlesSTAR[0].numLoops == 1:
                        indices = np.fromiter(((0, 0, index) for index in kw_indices), 
                                            dtype=[('dataBlockNumber', int), 
                                                   ('loopNumber', int), 
                                                   ('rowNumber', int)])

            if ndim == 2:
                pass
                # to be dealt with soon

        elif isinstance(particlesSTAR, StarDataBlock):
            if ndim == 1:
                if particlesSTAR.numLoops == 0:
                    indices = kw_indices
                else:
                    indices = np.fromiter(((j, index) for index in kw_indices 
                                            for j, loop in enumerate(particlesSTAR)), 
                                          dtype=[('dataBlockNumber', int), 
                                                 ('loopNumber', int), 
                                                 ('rowNumber', int)])
                    if particlesSTAR[0].numLoops != 1:
                        # This will almost never happen but we should warn about it anyway
                        LOGGER.warn('particlesSTAR has multiple loop tables but '
                                    'a 1D array-like object was provided as indices. '
                                    'The same indices will therefore be used to parse '
                                    'images from each loop.')

            else:
                # ndim is not 1 or 2
                raise ValueError('indices should be a 1D or ideally 2D array-like object '
                                 'when particlesSTAR')

        elif isinstance(particlesSTAR, StarLoop):
            raise ValueError('indices should be a 1D array-like object '
                             'when particlesSTAR is a loop table')

    if indices == []:
        raise ValueError('particlesSTAR does not contain any loops with image fields')
>>>>>>> f054cdb6

    image_stacks = {}
    images = []
    for i in indices:
        if isinstance(particlesSTAR, StarDict):
            particle = particlesSTAR[i[0]][i[1]][i[2]]
        elif isinstance(particlesSTAR, StarDataBlock):
            particle = particlesSTAR[i[0]][i[1]]
        elif isinstance(particlesSTAR, StarLoop):
            particle = particlesSTAR[i]

        try:
            image_index = int(particle['_rlnImageName'].split('@')[0])-1
            filename = particle['_rlnImageName'].split('@')[1]
        except:
            try:
                image_index = int(particle['_image'].split('@')[0])-1
                filename = particle['_image'].split('@')[1]
            except:
                raise ValueError('particlesSTAR does not contain data about particle image '
                                 'location in either RELION or XMIPP format')

        if not filename in list(image_stacks.keys()):
            image_stacks[filename] = parseEMD(filename).density

        image = image_stacks[filename][image_index]

        if saveImageArrays:
            if saveDirectory is not None:
                np.save('{0}/{1}'.format(saveDirectory, i), image)
            else:
                np.save('{1}'.format(i), image)

        if rotateImages:
            images.append(rotate(image, float(particle['_rlnAnglePsi']),
                                 center=(180-float(particle['_rlnOriginX']),
                                         180-float(particle['_rlnOriginY']))))
        else:
            images.append(image)

    return images<|MERGE_RESOLUTION|>--- conflicted
+++ resolved
@@ -16,12 +16,8 @@
 
 from .emdfile import parseEMD
 
-<<<<<<< HEAD
-__all__ = ['parseSTAR', 'writeSTAR', 'parseImagesFromSTAR']
-=======
 __all__ = ['parseSTAR', 'writeSTAR', 'parseImagesFromSTAR', 
            'StarDict', 'StarDataBlock', 'StarLoop',]
->>>>>>> f054cdb6
 
 
 class StarDict:
@@ -69,11 +65,6 @@
     def __init__(self, starDict, key):
         self._title = key
         self._dict = starDict._dict[key]
-<<<<<<< HEAD
-        self.loops = [StarLoop(self, index)
-                      for index in list(self._dict.keys())]
-        self.numLoops = len(self.loops)
-=======
 
         if list(self._dict.keys()) == ['fields','data']:
             self.loops = []
@@ -84,7 +75,6 @@
             self.loops = [StarLoop(self, index)
                         for index in list(self._dict.keys())]
             self.numLoops = len(self.loops)
->>>>>>> f054cdb6
 
     def getLoop(self, index):
         try:
@@ -228,11 +218,9 @@
                     finalDictionary[currentDataBlock]['data'] = {}
                     startingBlock = False
                     dataItemsCounter = 0
-                finalDictionary[currentDataBlock]['fields'][fieldCounter +
-                                                            1] = currentField
+                finalDictionary[currentDataBlock]['fields'][fieldCounter + 1] = currentField
                 finalDictionary[currentDataBlock]['data'][dataItemsCounter] = {}
-                finalDictionary[currentDataBlock]['data'][dataItemsCounter][currentField] = line.strip().split()[
-                    1]
+                finalDictionary[currentDataBlock]['data'][dataItemsCounter][currentField] = line.strip().split()[1]
                 dataItemsCounter += 1
 
             fieldCounter += 1
@@ -241,8 +229,7 @@
             inLoop = False
 
         elif len(line.split()) == fieldCounter:
-            finalDictionary[currentDataBlock][currentLoop]['data'][dataItemsCounter] = {
-            }
+            finalDictionary[currentDataBlock][currentLoop]['data'][dataItemsCounter] = {}
             fieldCounter = 0
             for fieldEntry in line.strip().split():
                 currentField = finalDictionary[currentDataBlock][currentLoop]['fields'][fieldCounter + 1]
@@ -301,13 +288,6 @@
 
     arg particlesSTAR: a dictionary containing STAR file data about particles or
         a filename for a STAR file from which such data can be parsed.
-<<<<<<< HEAD
-    type particlesSTAR: str, StarDict, StarDataBlock, StarLoop
-
-    arg indices: row indices of images to be parsed from data loop tables
-        These can be integers or list-like entries with top level keys as well as the integers.
-    type indices: list
-=======
         A dictionary or list-like object containing row dictionaries can also be used.
     type particlesSTAR: str, StarDict, StarDataBlock, StarLoop, dict, list, tuple, :class:`~numpy.ndarray`
 
@@ -315,7 +295,6 @@
         array-like objects with too few indices can be used and then the same indices
         will be considered across data blocks and loop tables 
     type indices: list, tuple, :class:`~numpy.ndarray`
->>>>>>> f054cdb6
 
     arg saveImageArrays: whether to save the numpy array for each image to file
         default is False
@@ -331,94 +310,11 @@
     '''
     from skimage.transform import rotate
 
-<<<<<<< HEAD
-    indices = kwargs.get('indices', None)
-=======
     kw_indices = kwargs.get('indices', None)
->>>>>>> f054cdb6
     saveImageArrays = kwargs.get('saveImageArrays', False)
     saveDirectory = kwargs.get('saveDirectory', None)
     rotateImages = kwargs.get('rotateImages', True)
 
-<<<<<<< HEAD
-    if not isinstance(particlesSTAR, (StarDict, StarDataBlock, StarLoop)):
-        try:
-            particlesSTAR = parseSTAR(particlesSTAR)
-        except:
-            raise ValueError('particlesSTAR should be a dictionary parsed from a STAR file '
-                             'or a filename corresponding to one')
-
-    
-    if indices is None:
-        if isinstance(particlesSTAR, StarDict):
-            dataBlocks = []
-            maxLoops = 0
-            maxRows = 0
-            for dataBlock in particlesSTAR:
-                if dataBlock.numLoops > maxLoops:
-                    maxLoops = dataBlock.numLoops
-
-                foundImageField = False
-                for loop in dataBlock:
-                    if ('_image' in loop.fields) or ('_rlnImageName' in loop.fields):
-                        foundImageField = True
-                        if loop.numRows > maxRows:
-                            maxRows = loop.numRows
-                    else:
-                        dataBlock.pop(int(loop.getTitle().split(' ')[-1]))
-
-                if foundImageField:
-                    dataBlocks.append(dataBlock)
-
-            indices = np.fromiter([i for i in range(len(dataBlocks)),
-                                   j for j in range(maxLoops),
-                                   k for k in range(maxRows)])
-
-        elif isinstance(particlesSTAR, StarDataBlock):
-            loops = []
-            maxRows = 0
-            for loop in particlesSTAR:
-                if ('_image' in loop.fields) or ('_rlnImageName' in loop.fields):
-                    loops.append(loop)
-                    if loop.numRows > maxRows:
-                        maxRows = loop.numRows
-
-            indices = np.array()
-            for i, entry in enumerate(reversed(indices)):
-                loop = particlesSTAR[entry[0]]
-                foundImageField = False
-                if ('_image' in loop.fields) or ('_rlnImageName' in loop.fields):
-                    indices[particlesSTAR.numLoops-1 -
-                            i].extend([list(loop.getDict()['data'].keys())])
-                    foundImageField = True
-                    loops.append(loop)
-            if not foundImageField:
-                indices.pop(particlesSTAR.numLoops-1-i)
-
-        elif isinstance(particlesSTAR, StarLoop):
-            indices = list(loop.getDict()['data'].keys())
-            loops.append(particlesSTAR)
-
-    elif len(indices[0]) > 1:
-        if isinstance(particlesSTAR, StarDict):
-            kw_indices = indices
-            indices = [[dataBlock.getTitle()]
-                       for dataBlock in particlesSTAR.dataBlocks]
-            for i, entry in enumerate(reversed(indices)):
-                for j, loop in enumerate(particlesSTAR[entry[0]][:]):
-                    foundImageField = False
-                    if ('_image' in loop.fields) or ('_rlnImageName' in loop.fields):
-                        indices[particlesSTAR.numDataBlocks -
-                                1-i].extend([j, kw_indices])
-                        foundImageField = True
-                        loops.append(loop)
-                if not foundImageField:
-                    indices.pop(particlesSTAR.numDataBlocks-1-i)
-
-    if indices == []:
-        raise ValueError(
-            'particlesSTAR does not contain any data loop tables with image fields')
-=======
     if not isinstance(particlesSTAR, (StarDict, StarDataBlock, StarLoop, 
                                       dict, list, tuple, np.ndarray)):
         try:
@@ -561,7 +457,6 @@
 
     if indices == []:
         raise ValueError('particlesSTAR does not contain any loops with image fields')
->>>>>>> f054cdb6
 
     image_stacks = {}
     images = []
