# -*- coding: utf-8 -*-
"""This module defines functions for blast searching the Protein Data Bank."""

import os.path

from prody import LOGGER, PY3K
from prody.utilities import dictElement, openURL, which
from prody.sequence.msafile import parseMSA

import platform, os, re, sys, time, urllib
from xmltramp2 import xmltramp

if PY3K:
    import urllib.parse as urllib
    import urllib.request as urllib2
else:
    import urllib
    import urllib2

import xmltodict

from prody.sequence import Sequence
from prody.atomic import Atomic
from prody.proteins.pdbfile import parsePDB

__all__ = ['PDBBlastRecord', 'blastPDB', 'showSequenceTree']

def blastPDB(sequence='runexample', filename=None, **kwargs):
    """Returns a :class:`PDBBlastRecord` instance that contains results from
    blast searching *sequence* against the PDB using NCBI blastp.

    :arg sequence: an object with an associated sequence string 
         or a sequence string itself
    :type sequence: :class:`Atomic`, :class:`Sequence`, or str

    :arg filename: a *filename* to save the results in XML format
    :type filename: str

    *hitlist_size* (default is ``250``) and *expect* (default is ``1e-10``)
    search parameters can be adjusted by the user.  *sleep* keyword argument
    (default is ``2`` seconds) determines how long to wait to reconnect for
    results.  Sleep time is multiplied by 1.5 when results are not ready.  
    *timeout* (default is 120 s) determines when to give up waiting for the results.
    """

    if sequence == 'runexample':
        sequence = ('ASFPVEILPFLYLGCAKDSTNLDVLEEFGIKYILNVTPNLPNLFENAGEFKYKQIPI'
                    'SDHWSQNLSQFFPEAISFIDEARGKNCGVLVHSLAGISRSVTVTVAYLMQKLNLSMN'
                    'DAYDIVKMKKSNISPNFNFMGQLLDFERTL')
    elif isinstance(sequence, Atomic):
        sequence = sequence.select('calpha and chain %s' % chain).getSequence()
    elif isinstance(sequence, Sequence):
        sequence = str(sequence)
    elif isinstance(sequence, str):
        if len(sequence) == 4 or len(sequence) == 5:
            ag = parsePDB(sequence)
            sequence = ag.select('calpha and chain %s' % chain).getSequence()
    else:
        raise TypeError('seq must be an atomic class, sequence class, or str not {0}'
                        .format(type(sequence)))

    headers = {'User-agent': 'ProDy'}
    query = [('DATABASE', 'pdb'), ('ENTREZ_QUERY', '(none)'),
<<<<<<< HEAD
             ('PROGRAM', 'blastp'),]

=======
             ('PROGRAM', 'blastp')]
>>>>>>> 9aa7c17b
    expect = float(kwargs.pop('expect', 10e-10))
    if expect <= 0:
        raise ValueError('expect must be a positive number')
    query.append(('EXPECT', expect))
    hitlist_size = int(kwargs.pop('hitlist_size', 250))
    if hitlist_size <= 0:
        raise ValueError('expect must be a positive integer')
    query.append(('HITLIST_SIZE', hitlist_size))
    query.append(('QUERY', sequence))
    query.append(('CMD', 'Put'))

    sleep = float(kwargs.pop('sleep', 2))
    timeout = float(kwargs.pop('timeout', 120))

    try:
        import urllib.parse
        urlencode = lambda data: bytes(urllib.parse.urlencode(data), 'utf-8')
    except ImportError:
        from urllib import urlencode

    url = 'https://blast.ncbi.nlm.nih.gov/Blast.cgi'

    data = urlencode(query)
    LOGGER.timeit('_prody_blast')
    LOGGER.info('Blast searching NCBI PDB database for "{0}..."'
                .format(sequence[:5]))
    handle = openURL(url, data=data, headers=headers)

    html = handle.read()
    index = html.find(b'RID =')
    if index == -1:
        raise Exception('NCBI did not return expected response.')
    else:
        last = html.find(b'\n', index)
        rid = html[index + len('RID ='):last].strip()

    index = html.find(b'RTOE =')
    if index == -1:
        rtoe = None # This is not used
    else:
        last = html.find(b'\n', index)
        rtoe = int(html[index + len('RTOE ='):last].strip())

    query = [('ALIGNMENTS', 500), ('DESCRIPTIONS', 500),
             ('FORMAT_TYPE', 'XML'), ('RID', rid), ('CMD', 'Get')]
    data = urlencode(query)

    while True:
        LOGGER.sleep(int(sleep), 'to reconnect NCBI for search results.')
        LOGGER.write('Connecting to NCBI for search results...')
        handle = openURL(url, data=data, headers=headers)
        results = handle.read()
        index = results.find(b'Status=')
        LOGGER.clear()
        if index < 0:
            break
        last = results.index(b'\n', index)
        status = results[index+len('Status='):last].strip()
        if status.upper() == 'READY':
            break
        sleep = int(sleep * 1.5)
        if LOGGER.timing('_prody_blast') > timeout:
            LOGGER.warn('Blast search time out.')
            return None
    LOGGER.clear()
    LOGGER.report('Blast search completed in %.1fs.', '_prody_blast')

    try:
        ext_xml = filename.lower().endswith('.xml')
    except AttributeError:
        pass
    else:
        if not ext_xml:
            filename += '.xml'
        out = open(filename, 'w')
        out.write(results)
        out.close()
        LOGGER.info('Results are saved as {0}.'.format(repr(filename)))

    return PDBBlastRecord(results, sequence)


class PDBBlastRecord(object):

    """A class to store results from blast searches."""


    def __init__(self, xml, sequence=None):
        """Instantiate a PDBBlastRecord object instance.

        :arg xml: blast search results in XML format or an XML file that
            contains the results
        :type xml: str

        :arg sequence: query sequence
        :type sequence: str
        """

        if sequence:
            try:
                sequence = ''.join(sequence.split())
                _ = sequence.isalpha()
            except AttributeError:
                raise TypeError('sequence must be a string')
            else:
                if not _:
                    raise ValueError('not a valid protein sequence')
        self._sequence = sequence

        import xml.etree.cElementTree as ET
        if len(xml) < 100:
            if os.path.isfile(xml):
                xml = ET.parse(xml)
                root = xml.getroot()
            else:
                raise ValueError('xml is not a filename and does not look like'
                                 ' a valid XML string')
        else:
            root = ET.XML(xml)

        root = dictElement(root, 'BlastOutput_')
        if root['db'] != 'pdb':
            raise ValueError('blast search database in xml must be "pdb"')
        if root['program'] != 'blastp':
            raise ValueError('blast search program in xml must be "blastp"')
        self._param = dictElement(root['param'][0], 'Parameters_')

        query_len = int(root['query-len'])
        if sequence and len(sequence) != query_len:
            raise ValueError('query-len and the length of the sequence do not '
                             'match, xml data may not be for given sequence')
        hits = []
        for iteration in root['iterations']:
            for hit in dictElement(iteration, 'Iteration_')['hits']:
                hit = dictElement(hit, 'Hit_')
                data = dictElement(hit['hsps'][0], 'Hsp_')
                for key in ['align-len', 'gaps', 'hit-frame', 'hit-from',
                            'hit-to', 'identity', 'positive', 'query-frame',
                            'query-from', 'query-to']:
                    data[key] = int(data[key])
                data['query-len'] = query_len
                for key in ['evalue', 'bit-score', 'score']:
                    data[key] = float(data[key])
                p_identity = 100.0 * data['identity'] / (data['query-to'] -
                                                    data['query-from'] + 1)
                data['percent_identity'] = p_identity
                p_overlap = (100.0 * (data['align-len'] - data['gaps']) /
                              query_len)
                data['percent_coverage'] = p_overlap
                data['percent_overlap'] = p_overlap
                for item in (hit['id'] + hit['def']).split('>gi'):
                    #>gi|1633462|pdb|4AKE|A Chain A, Adenylate Kinase
                    #                        __________TITLE__________
                    head, title = item.split(None, 1)
                    head = head.split('|')
                    pdb_id = head[-2].lower()
                    chain_id = head[-1][:1]
                    pdbch = dict(data)
                    pdbch['pdb_id'] = pdb_id
                    pdbch['chain_id'] = chain_id
                    pdbch['title'] = (head[-1][1:] + title).strip()
                    hits.append((p_identity, p_overlap, pdbch))
        hits.sort(key=lambda hit: hit[0], reverse=True)
        self._hits = hits

    def getSequence(self):
        """Returns the query sequence that was used in the search."""

        return self._sequence

    def getParameters(self):
        """Returns parameters used in blast search."""

        return dict(self._param)

    def getHits(self, percent_identity=90., percent_overlap=70., chain=False):
        """Returns a dictionary in which PDB identifiers are mapped to structure
        and alignment information.

        :arg percent_identity: PDB hits with percent sequence identity equal
            to or higher than this value will be returned, default is ``90.0``
        :type percent_identity: float
        :arg percent_overlap: PDB hits with percent coverage of the query
          sequence equivalent or better will be returned, default is ``70.0``
        :type percent_overlap: float
        :arg chain: if chain is **True**, individual chains in a PDB file
          will be considered as separate hits , default is **False**
        :type chain: bool"""

        assert isinstance(percent_identity, (float, int)), \
            'percent_identity must be a float or an integer'
        assert isinstance(percent_overlap, (float, int)), \
            'percent_overlap must be a float or an integer'
        assert isinstance(chain, bool), 'chain must be a boolean'

        hits = {}
        for p_identity, p_overlap, hit in self._hits:
            if p_identity < percent_identity:
                break
            if p_overlap < percent_overlap:
                continue
            if chain:
                key = (hit['pdb_id'], hit['chain_id'])
            else:
                key = hit['pdb_id']
            if not key in hits:
                hits[key] = hit
        return hits

    def getBest(self):
        """Returns a dictionary containing structure and alignment information
        for the hit with highest sequence identity."""

        return dict(self._hits[0][2])

def showSequenceTree(hits):
    """Returns a plot that contains a dendrogram of the sequence similarities among
    the sequences in given hit list. 
    :arg hits: A dictionary that contains hits that are obtained from a blast record object. 
    :type hits: dict
    """
    clustalw = which('clustalw')
    if clustalw is None:
        try: clustalw = which('clustalw2')
        except: raise ValueError("The executable for clustalw does not exist, \
                                  install clustalw or add it to the path.")
    try:
        from Bio import Phylo
    except:
        raise ImportError("Phylo is not installed properly.")
    with open("hits.fasta","w") as inp:
        for z in hits:
            inp.write(">" + str(z) + "\n")
            inp.write(hits[z]['hseq'])
            inp.write("\n")
    cmd = clustalw + " hits.fasta"
    os.system(cmd)
    msa = parseMSA('hits.aln')
    tree = Phylo.read("hits.dnd","newick")
    try:
        import pylab
    except:
        raise ImportError("Pylab or matplotlib is not installed.")
    Phylo.draw(tree)
    return tree, msa
<|MERGE_RESOLUTION|>--- conflicted
+++ resolved
@@ -61,12 +61,8 @@
 
     headers = {'User-agent': 'ProDy'}
     query = [('DATABASE', 'pdb'), ('ENTREZ_QUERY', '(none)'),
-<<<<<<< HEAD
              ('PROGRAM', 'blastp'),]
 
-=======
-             ('PROGRAM', 'blastp')]
->>>>>>> 9aa7c17b
     expect = float(kwargs.pop('expect', 10e-10))
     if expect <= 0:
         raise ValueError('expect must be a positive number')
