# -*- coding: utf-8 -*-
"""This module defines functions for editing normal mode data."""

import numpy as np

from prody.atomic import Atomic, AtomGroup, AtomMap, AtomSubset
from prody.atomic import Selection, SELECT, sliceAtoms, extendAtoms
from prody.measure import calcDistance
<<<<<<< HEAD
from prody.utilities import importLA, isListLike
=======
from prody.utilities import importLA, isListLike, getCoords
>>>>>>> c6ea011c
from prody import _PY3K, LOGGER

from .nma import NMA
from .mode import VectorBase, Mode, Vector
from .gnm import GNM
from .anm import ANM
from .pca import PCA

if not _PY3K:
    range = xrange

__all__ = ['extendModel', 'extendMode', 'extendVector',
           'sliceMode', 'sliceModel', 'sliceModelByMask', 'sliceVector',
           'reduceModel', 'reduceModelByMask', 'trimModel', 'trimModelByMask',
           'interpolateModel']


def extendModel(model, nodes, atoms, norm=False):
    """Extend a coarse grained *model* built for *nodes* to *atoms*.  *model*
    may be :class:`.ANM`, :class:`.GNM`, :class:`.PCA`, or :class:`.NMA`
    instance.  This function will take part of the normal modes for each node
    (i.e. Cα atoms) and extend it to all other atoms in the same residue.  For
    each atom in *nodes* argument *atoms* argument must contain a corresponding
    residue.  If *norm* is **True**, extended modes are normalized."""

    try:
        evecs = model._getArray()
        evals = model.getEigvals()
    except AttributeError:
        raise ValueError('model must be an NMA instance')

    if model.numAtoms() != nodes.numAtoms():
        raise ValueError('atom numbers must be the same')

    indices, atommap = extendAtoms(nodes, atoms, model.is3d())

    evecs = evecs[indices, :]
    if norm:
        evecs /= np.array([((evecs[:, i]) ** 2).sum() ** 0.5
                           for i in range(evecs.shape[1])])

    if model.is3d():
        extended = NMA('Extended ' + str(model))
    else:
        extended = GNM('Extended ' + str(model))
    extended.setEigens(evecs, evals)
    return extended, atommap


def extendMode(mode, nodes, atoms, norm=False):
    """Extend a coarse grained normal *mode* built for *nodes* to *atoms*.
    This function will take part of the normal modes for each node (i.e. Cα
    atoms) and extend it to all other atoms in the same residue.  For each atom
    in *nodes* argument *atoms* argument must contain a corresponding residue.
    Extended mode is multiplied by the square root of variance of the mode.
    If *norm* is **True**, extended mode is normalized."""

    try:
        vec = mode._getArray()
        std = mode.getVariance() ** 0.5
    except AttributeError:
        raise ValueError('mode must be a normal Mode instance')

    indices, atommap = extendAtoms(nodes, atoms, mode.is3d())
    vec = vec[indices]
    if norm:
        vec /= ((vec) ** 2).sum() ** 0.5
    else:
        vec *= std
    extended = Vector(vec, 'Extended ' + str(mode), mode.is3d())
    return extended, atommap


def extendVector(vector, nodes, atoms):
    """Extend a coarse grained *vector* for *nodes* to *atoms*.  This function
    will take part of the normal modes for each node (i.e. Cα atoms) and extend
    it to all other atoms in the same residue.  For each atom in *nodes*,
    *atoms* argument must contain a corresponding residue."""

    try:
        vec = vector._getArray()
    except AttributeError:
        raise ValueError('vector must be a Vector instance')

    if vector.numAtoms() != nodes.numAtoms():
        raise ValueError('atom numbers must be the same')

    indices, atommap = extendAtoms(nodes, atoms, vector.is3d())
    extended = Vector(vec[indices], 'Extended ' + str(vector), vector.is3d())
    return extended, atommap

def sliceVector(vector, atoms, select):
    """Returns part of the *vector* for *atoms* matching *select*.  Note that
    returned :class:`.Vector` instance is not normalized.

    :arg vector: vector instance to be sliced
    :type vector: :class:`.VectorBase`

    :arg atoms: atoms for which *vector* describes a deformation, motion, etc.
    :type atoms: :class:`.Atomic`

    :arg select: an atom selection or a selection string
    :type select: :class:`.Selection`, str

    :returns: (:class:`.Vector`, :class:`.Selection`)"""

    if not isinstance(vector, VectorBase):
        raise TypeError('vector must be a VectorBase instance, not {0}'
                        .format(type(vector)))
    if not isinstance(atoms, Atomic):
        raise TypeError('atoms must be an Atomic instance, not {0}'
                        .format(type(atoms)))
    if atoms.numAtoms() != vector.numAtoms():
        raise ValueError('number of atoms in model and atoms must be equal')

    which, sel = sliceAtoms(atoms, select)

    vec = Vector(vector.getArrayNx3()[
                 which, :].flatten(),
                 '{0} slice {1}'.format(str(vector), select),
                 vector.is3d())
    return (vec, sel)

def trimModel(model, atoms, select):
    """Returns a part of the *model* for *atoms* matching *select*. This method removes 
    columns and rows in the connectivity matrix and fix the diagonal sums. Normal modes 
    need to be calculated again after the trim.

    :arg mode: NMA model instance to be sliced
    :type mode: :class:`.NMA`

    :arg atoms: atoms for which the *model* was built
    :type atoms: :class:`.Atomic`

    :arg select: an atom selection or a selection string
    :type select: :class:`.Selection`, str

    :returns: (:class:`.NMA`, :class:`.Selection`)"""

    if not isinstance(model, NMA):
        raise TypeError('mode must be a NMA instance, not {0}'
                        .format(type(model)))
    if not isinstance(atoms, Atomic):
        raise TypeError('atoms must be an Atomic instance, not {0}'
                        .format(type(atoms)))
    if atoms.numAtoms() != model.numAtoms():
        raise ValueError('number of atoms in model and atoms must be equal')

    which, sel = sliceAtoms(atoms, select)
    nma = trimModelByMask(model, which)

    return (nma, sel)

def trimModelByMask(model, mask):
    """Returns a part of the *model* indicated by *mask*. This method removes 
    columns and rows in the connectivity matrix indicated by *mask* and fix the diagonal sums.
    Normal modes need to be calculated again after the trim.

    :arg mode: NMA model instance to be sliced
    :type mode: :class:`.NMA`

    :arg mask: an Integer array or a Boolean array where ``"True"`` indicates 
        the parts being selected 
    :type mask: list, :class:`~numpy.ndarray`

    :returns: :class:`.NMA`"""

    if not isListLike(mask):
        raise TypeError('mask must be either a list or a numpy.ndarray, not {0}'
                        .format(type(model)))
    
    is_bool = mask.dtype is np.dtype('bool')

    if is_bool:
        if len(mask) != model.numAtoms():
            raise ValueError('number of atoms in model and mask must be equal')
        which = mask
    else:
        if mask.min() < 0 or mask.max() >= model.numAtoms():
            raise ValueError('index in mask exceeds range')
        which = np.zeros(model.numAtoms(), dtype=bool)
        which[mask] = True

    if model.is3d():
        which = np.repeat(which, 3)

    if isinstance(model, GNM):
        matrix = model._kirchhoff
    elif isinstance(model, ANM):
        matrix = model._hessian
    elif isinstance(model, PCA):
        matrix = model._cov
    
    if isinstance(model, PCA):
        ss = matrix[which, :][:, which]
        eda = PCA(model.getTitle() + ' reduced')
        eda.setCovariance(ss)
        return eda
    else:
        matrix = matrix[which, :][:, which]

        if isinstance(model, GNM):
            gnm = GNM(model.getTitle() + ' reduced')
            I = np.eye(len(matrix), dtype=bool)
            matrix[I] = - (matrix.sum(axis=0) - np.diag(matrix))
            gnm.setKirchhoff(matrix)
            return gnm
        elif isinstance(model, ANM):
            model_type = type(model)
            anm = model_type(model.getTitle() + ' reduced')
            
            n = len(matrix) // 3
            for i in range(n):
                S = np.zeros((3, 3))
                for j in range(n):
                    if i == j:
                        continue
                    S -= matrix[i*3:i*3+3, j*3:j*3+3]
                matrix[i*3:i*3+3, i*3:i*3+3] = S
            anm.setHessian(matrix)
            if hasattr(anm, 'getMembrane'):
                anm._membrane = model.getMembrane()
                anm._combined = model.getCombined()
            return anm

def sliceMode(mode, atoms, select):
    """Returns part of the *mode* for *atoms* matching *select*.  This works
    slightly different from :func:`.sliceVector`. Mode array (eigenvector) is
    multiplied by square-root of the variance along the mode.  If mode is from
    an elastic network model, variance is defined as the inverse of the
    eigenvalue.  Note that returned :class:`.Vector` instance is not
    normalized.

    :arg mode: mode instance to be sliced
    :type mode: :class:`.Mode`

    :arg atoms: atoms for which *mode* describes a deformation, motion, etc.
    :type atoms: :class:`.Atomic`

    :arg select: an atom selection or a selection string
    :type select: :class:`.Selection`, str

    :returns: (:class:`.Vector`, :class:`.Selection`)"""

    if not isinstance(mode, Mode):
        raise TypeError('mode must be a Mode instance, not {0}'
                        .format(type(mode)))
    if not isinstance(atoms, Atomic):
        raise TypeError('atoms must be an Atomic instance, not {0}'
                        .format(type(atoms)))
    if atoms.numAtoms() != mode.numAtoms():
        raise ValueError('number of atoms in model and atoms must be equal')

    which, sel = sliceAtoms(atoms, select)

    vec = Vector(mode.getArrayNx3()[which, :].flatten() *
                 mode.getVariance()**0.5,
                 '{0} slice {1}'.format(str(mode), select), mode.is3d())
    return (vec, sel)


def sliceModel(model, atoms, select, norm=False):
    """Returns a part of the *model* (modes calculated) for *atoms* matching *select*. 
    Note that normal modes are sliced instead the connectivity matrix. Sliced normal 
    modes (eigenvectors) are not normalized unless *norm* is **True**.

    :arg mode: NMA model instance to be sliced
    :type mode: :class:`.NMA`

    :arg atoms: atoms for which the *model* was built
    :type atoms: :class:`.Atomic`

    :arg select: an atom selection or a selection string
    :type select: :class:`.Selection`, str

    :arg norm: whether to normalize eigenvectors, default **False**
    :type norm: bool

    :returns: (:class:`.NMA`, :class:`.Selection`)"""

    if not isinstance(model, NMA):
        raise TypeError('mode must be a NMA instance, not {0}'
                        .format(type(model)))
    if not isinstance(atoms, Atomic):
        raise TypeError('atoms must be an Atomic instance, not {0}'
                        .format(type(atoms)))
    if atoms.numAtoms() != model.numAtoms():
        raise ValueError('number of atoms in model and atoms must be equal')

    which, sel = sliceAtoms(atoms, select)
    nma = sliceModelByMask(model, which, norm=norm)

    return (nma, sel)

def sliceModelByMask(model, mask, norm=False):
    """Returns a part of the *model* indicated by *mask*.  Note that
    normal modes (eigenvectors) are not normalized unless *norm* is **True**.

    :arg mode: NMA model instance to be sliced
    :type mode: :class:`.NMA`

    :arg mask: an Integer array or a Boolean array where ``"True"`` indicates 
        the parts being selected 
    :type mask: list, :class:`~numpy.ndarray`

    :arg norm: whether to normalize eigenvectors, default **False**
    :type norm: bool

    :returns: :class:`.NMA`"""

    if not isListLike(mask):
        raise TypeError('mask must be either a list or a numpy.ndarray, not {0}'
                        .format(type(model)))
    
    is_bool = mask.dtype is np.dtype('bool')

    if is_bool:
        if len(mask) != model.numAtoms():
            raise ValueError('number of atoms in model and mask must be equal')
        which = mask
    else:
        if mask.min() < 0 or mask.max() >= model.numAtoms():
            raise ValueError('index in mask exceeds range')
        which = np.zeros(model.numAtoms(), dtype=bool)
        which[mask] = True

    array = model._getArray()
    
    nma = type(model)('{0} sliced'
                    .format(model.getTitle()))
    if model.is3d():
        which = np.repeat(which, 3)

    evecs = array[which, :]
    if norm:
        evecs /= np.array([((evecs[:, i]) ** 2).sum() ** 0.5
                           for i in range(evecs.shape[1])])

    nma.setEigens(evecs, model.getEigvals())
    return nma

def reduceModel(model, atoms, select):
    """Returns reduced NMA model.  Reduces a :class:`.NMA` model to a subset of
    *atoms* matching *select*.  This function behaves differently depending on
    the type of the *model* argument.  For :class:`.ANM` and :class:`.GNM` or
    other :class:`.NMA` models, force constant matrix for system of interest
    (specified by the *select*) is derived from the force constant matrix for
    the *model* by assuming that for any given displacement of the system of
    interest, other atoms move along in such a way as to minimize the potential
    energy.  This is based on the formulation in [KH00]_.  For :class:`.PCA`
    models, this function simply takes the sub-covariance matrix for selection.

    .. [KH00] Hinsen K, Petrescu A-J, Dellerue S, Bellissent-Funel M-C, Kneller GR.
       Harmonicity in slow protein dynamics. *Chem Phys* **2000** 261:25-37.

    :arg model: dynamics model
    :type model: :class:`.ANM`, :class:`.GNM`, or :class:`.PCA`

    :arg atoms: atoms that were used to build the model
    :type atoms: :class:`.Atomic`

    :arg select: an atom selection or a selection string
    :type select: :class:`.Selection`, str

    :returns: (:class:`.NMA`, :class:`.Selection`)"""

    if not isinstance(model, NMA):
        raise TypeError('model must be an NMA instance, not {0}'
                        .format(type(model)))
    if not isinstance(atoms, (AtomGroup, AtomSubset, AtomMap)):
        raise TypeError('atoms type is not valid')
    if len(atoms) <= 1:
        raise TypeError('atoms must contain more than 1 atoms')

    if isinstance(model, GNM):
        matrix = model._kirchhoff
    elif isinstance(model, ANM):
        matrix = model._hessian
    elif isinstance(model, PCA):
        matrix = model._cov
    else:
        raise TypeError('model does not have a valid type derived from NMA')
    if matrix is None:
        raise ValueError('model matrix (Hessian/Kirchhoff/Covariance) is not '
                         'built')

    which, select = sliceAtoms(atoms, select)
    nma = reduceModelByMask(model, which)

    return nma, select

def reduceModelByMask(model, mask):
    """Returns NMA model reduced based on *mask*. 

    :arg model: dynamics model
    :type model: :class:`.ANM`, :class:`.GNM`, or :class:`.PCA`

    :arg mask: an Integer array or a Boolean array where ``"True"`` indicates 
        the parts being selected 
    :type mask: list, :class:`~numpy.ndarray`

    :returns: :class:`.NMA`"""

    if not isinstance(model, NMA):
        raise TypeError('model must be an NMA instance, not {0}'
                        .format(type(model)))
    
    if not isListLike(mask):
        raise TypeError('mask must be either a list or a numpy.ndarray, not {0}'
                        .format(type(model)))
    
    is_bool = mask.dtype is np.dtype('bool')

    if is_bool:
        if len(mask) != model.numAtoms():
            raise ValueError('number of atoms in model and mask must be equal')
        system = mask
    else:
        if mask.min() < 0 or mask.max() >= model.numAtoms():
            raise ValueError('index in mask exceeds range')
        system = np.zeros(model.numAtoms(), dtype=bool)
        system[mask] = True

    if isinstance(model, GNM):
        matrix = model._kirchhoff
    elif isinstance(model, ANM):
        matrix = model._hessian
    elif isinstance(model, PCA):
        matrix = model._cov
    else:
        raise TypeError('model does not have a valid type derived from NMA')
    if matrix is None:
        raise ValueError('model matrix (Hessian/Kirchhoff/Covariance) is not '
                         'built')

    if model.is3d():
        system = np.repeat(system, 3)

    if isinstance(model, PCA):
        ss = matrix[system, :][:, system]
        eda = PCA(model.getTitle() + ' reduced')
        eda.setCovariance(ss)
        return eda
    else:
        matrix = _reduceModel(matrix, system)

        if isinstance(model, GNM):
            gnm = GNM(model.getTitle() + ' reduced')
            gnm.setKirchhoff(matrix)
            return gnm
        elif isinstance(model, ANM):
            anm = ANM(model.getTitle() + ' reduced')
            anm.setHessian(matrix)
            return anm

def _reduceModel(matrix, system):
    """This is the underlying function that reduces models, which shall 
    remain private. *system* is a Boolean array where **True** indicates 
    system nodes."""
    
    linalg = importLA()

    other = np.invert(system)

    ss = matrix[system, :][:, system]
    so = matrix[system, :][:, other]
    os = matrix[other, :][:, system]
    oo = matrix[other, :][:, other]

    if other.any():
        try:
            invoo = linalg.inv(oo)
        except:
            invoo = linalg.pinv(oo)
        
        matrix = ss - np.dot(so, np.dot(invoo, os))
    else:
        matrix = ss

    return matrix


<<<<<<< HEAD
def interpolateModel(model, nodes, atoms, norm=False, **kwargs):
    """Interpolate a coarse grained *model* built for *nodes* to *atoms*.  
    
    *model* may be :class:`.ANM`, :class:`.PCA`, or :class:`.NMA`
    instance. *model* should have all modes calculated.
=======
def interpolateModel(model, nodes, coords, norm=False, **kwargs):
    """Interpolate a coarse grained *model* built for *nodes* to *coords*.  
    
    *model* may be :class:`.ANM`, :class:`.PCA`, or :class:`.NMA`
    instance

    :arg nodes: the coordinate set or object with :meth:`getCoords` method
        that corresponds to the model
    :type nodes: :class:`.Atomic`, :class:`~numpy.ndarray`

    :arg coords: a coordinate set or an object with :meth:`getCoords` method
        onto which the model should be interpolated
    :type coords: :class:`.Atomic`, :class:`~numpy.ndarray`
>>>>>>> c6ea011c
    
    This function will take the part of the normal modes for each node
    (i.e. Cα atoms) and extend it to nearby atoms. 
    
    If *norm* is **True**, extended modes are normalized.
    
    Adapted from ModeHunter as described in [JS09]_.

    .. [JS09] Stember JN, Wriggers W. Bend-twist-stretch model for coarse 
    elastic network simulation of biomolecular motion. *J Chem Phys* **2009** 131:074112.

    # Legal notice:
    # 
    # This software is copyrighted, (c) 2009-10, by Joseph N. Stember and Willy Wriggers
    # under the following terms:
    #
    # The authors hereby grant permission to use, copy, modify, and re-distribute this
    # software and its documentation for any purpose, provided that existing copyright
    # notices are retained in all copies and that this notice is included verbatim in
    # any distributions. No written agreement, license, or royalty fee is required for
    # any of the authorized uses.
    #
    # IN NO EVENT SHALL THE AUTHORS OR DISTRIBUTORS BE LIABLE TO ANY PARTY FOR DIRECT,
    # INDIRECT, SPECIAL, INCIDENTAL, OR CONSEQUENTIAL DAMAGES ARISING OUT OF THE USE
    # OF THIS SOFTWARE, ITS DOCUMENTATION, OR ANY DERIVATIVES THEREOF, EVEN IF THE
    # AUTHORS HAVE BEEN ADVISED OF THE POSSIBILITY OF SUCH DAMAGE.
    #
    # THE AUTHORS AND DISTRIBUTORS SPECIFICALLY DISCLAIM ANY WARRANTIES, INCLUDING,
    # BUT NOT LIMITED TO, THE IMPLIED WARRANTIES OF MERCHANTABILITY, FITNESS FOR A
    # PARTICULAR PURPOSE, AND NON-INFRINGEMENT.  THIS SOFTWARE IS PROVIDED ON AN "AS
    # IS" BASIS, AND THE AUTHORS AND DISTRIBUTORS HAVE NO OBLIGATION TO PROVIDE
    # MAINTENANCE, SUPPORT, UPDATES, ENHANCEMENTS, OR MODIFICATIONS.
    #
    # +++++++++++++++++++++++++++++++++++++++++++++++++++++++++++++++++++++++++++++++
    """

    quiet = kwargs.pop('quiet', False)

    try:
        eigvecs = model._getArray()
        eigvals = model.getEigvals()
    except AttributeError:
        raise TypeError('model must be an NMA instance')

    if model.numAtoms() != nodes.numAtoms():
        raise ValueError('atom numbers must be the same')

    if not model.is3d():
        raise ValueError('model must be 3D')

    cg_coords = nodes.getCoords()
    len_cg = nodes.numAtoms()

<<<<<<< HEAD
    fg_coords = atoms.getCoords()
    len_fg = atoms.numAtoms()
=======
    fg_coords = getCoords(coords)
    len_fg = fg_coords.shape[0]//3
>>>>>>> c6ea011c

    n_modes = model.numModes()

    eigvecs_fg = np.zeros((3*len_fg, n_modes))

    if not quiet:
        LOGGER.progress('Interpolating {0} coarse modes to fine modes...'.format(n_modes),
                        n_modes, '_prody_iterp')

    for k in np.arange(n_modes): # loop through cg eigenvecs
        coarse_grained_nms = eigvecs[:, k]
        coarse_grained_nms.shape = (-1,3)

        lmat = np.zeros((len_cg+4,len_cg+4))
        for i in np.arange(len_cg):
            for j in np.arange(len_cg):
                lmat[i,j] = np.linalg.norm(cg_coords[i]-cg_coords[j])

        for i in np.arange(len_cg):
            lmat[i,len_cg] = 1.0
            lmat[i,len_cg+1] = cg_coords[i,0]
            lmat[i,len_cg+2] = cg_coords[i,1]
            lmat[i,len_cg+3] = cg_coords[i,2]
            lmat[len_cg,i] = 1.0
            lmat[len_cg+1,i] = cg_coords[i,0]
            lmat[len_cg+2,i] = cg_coords[i,1]
            lmat[len_cg+3,i] = cg_coords[i,2]

        lmat_inv = np.linalg.inv(lmat)

        vxprime = coarse_grained_nms[:,0]
        for i in np.arange(4):
            vxprime = np.append(vxprime,0.0)

        vyprime = coarse_grained_nms[:,1]
        for i in np.arange(4):
            vyprime = np.append(vyprime,0.0)
            
        vzprime = coarse_grained_nms[:,2]
        for i in np.arange(4):
            vzprime = np.append(vzprime,0.0)

        vx = np.dot(lmat_inv,vxprime)
        vy = np.dot(lmat_inv,vyprime)
        vz = np.dot(lmat_inv,vzprime)

        nmx=np.zeros(len_fg)
        nmy=np.zeros(len_fg)
        nmz=np.zeros(len_fg)

        for j in np.arange(len_fg):
            nmx[j] += vx[len_cg] + fg_coords[j,0]*vx[len_cg+1] + fg_coords[j,1]*vx[len_cg+2] + fg_coords[j,2]*vx[len_cg+3]  
            nmy[j] += vy[len_cg] + fg_coords[j,0]*vy[len_cg+1] + fg_coords[j,1]*vy[len_cg+2] + fg_coords[j,2]*vy[len_cg+3]  
            nmz[j] += vz[len_cg] + fg_coords[j,0]*vz[len_cg+1] + fg_coords[j,1]*vz[len_cg+2] + fg_coords[j,2]*vz[len_cg+3]  

            dist_j = calcDistance(cg_coords, fg_coords[j])
            for i in np.arange(len_cg):
                nmx[j] += vx[i]*dist_j[i]
                nmy[j] += vy[i]*dist_j[i]
                nmz[j] += vz[i]*dist_j[i]

        eigvecs_fg[::3, k] = nmx
        eigvecs_fg[1::3, k] = nmy
        eigvecs_fg[2::3, k] = nmz  

        if not quiet:
            LOGGER.update(k+1, label='_prody_iterp')

    if not quiet:
        LOGGER.finish()

    if norm:
        for k in np.arange(np.size(cg_coords)):
            eigvecs_fg[k] = eigvecs_fg[k]/np.linalg.norm(eigvecs_fg[k])  
            
    interpolated = NMA('Interpolated ' + str(model))
    interpolated.setEigens(eigvecs_fg, eigvals)
<<<<<<< HEAD
    return interpolated, atoms
=======
    return interpolated, coords
>>>>>>> c6ea011c
<|MERGE_RESOLUTION|>--- conflicted
+++ resolved
@@ -6,11 +6,7 @@
 from prody.atomic import Atomic, AtomGroup, AtomMap, AtomSubset
 from prody.atomic import Selection, SELECT, sliceAtoms, extendAtoms
 from prody.measure import calcDistance
-<<<<<<< HEAD
-from prody.utilities import importLA, isListLike
-=======
 from prody.utilities import importLA, isListLike, getCoords
->>>>>>> c6ea011c
 from prody import _PY3K, LOGGER
 
 from .nma import NMA
@@ -493,13 +489,6 @@
     return matrix
 
 
-<<<<<<< HEAD
-def interpolateModel(model, nodes, atoms, norm=False, **kwargs):
-    """Interpolate a coarse grained *model* built for *nodes* to *atoms*.  
-    
-    *model* may be :class:`.ANM`, :class:`.PCA`, or :class:`.NMA`
-    instance. *model* should have all modes calculated.
-=======
 def interpolateModel(model, nodes, coords, norm=False, **kwargs):
     """Interpolate a coarse grained *model* built for *nodes* to *coords*.  
     
@@ -513,7 +502,6 @@
     :arg coords: a coordinate set or an object with :meth:`getCoords` method
         onto which the model should be interpolated
     :type coords: :class:`.Atomic`, :class:`~numpy.ndarray`
->>>>>>> c6ea011c
     
     This function will take the part of the normal modes for each node
     (i.e. Cα atoms) and extend it to nearby atoms. 
@@ -567,13 +555,8 @@
     cg_coords = nodes.getCoords()
     len_cg = nodes.numAtoms()
 
-<<<<<<< HEAD
-    fg_coords = atoms.getCoords()
-    len_fg = atoms.numAtoms()
-=======
     fg_coords = getCoords(coords)
-    len_fg = fg_coords.shape[0]//3
->>>>>>> c6ea011c
+    len_fg = fg_coords.shape[0]
 
     n_modes = model.numModes()
 
@@ -651,8 +634,4 @@
             
     interpolated = NMA('Interpolated ' + str(model))
     interpolated.setEigens(eigvecs_fg, eigvals)
-<<<<<<< HEAD
-    return interpolated, atoms
-=======
-    return interpolated, coords
->>>>>>> c6ea011c
+    return interpolated, coords